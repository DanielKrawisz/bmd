--- conflicted
+++ resolved
@@ -13,12 +13,8 @@
 	"time"
 
 	"github.com/monetas/bmd/database"
-<<<<<<< HEAD
-	"github.com/monetas/bmd/bmpeer"
-=======
 	_ "github.com/monetas/bmd/database/memdb"
 	"github.com/monetas/bmutil/pow"
->>>>>>> 79c218fb
 	"github.com/monetas/bmutil/wire"
 )
 
@@ -174,12 +170,6 @@
 		return
 	}
 
-<<<<<<< HEAD
-	// TODO This hack sends the getData message to ALL peers, which is completely dumb.
-	om.server.state.forAllPeers(func (p *bmpeer.Peer) {
-		p.Logic().PushGetDataMsg(requestQueue[:i])
-	})
-=======
 	// get inventory from specified peer
 	imsg.peer.PushGetDataMsg(requestQueue[:i])
 }
@@ -197,7 +187,6 @@
 			om.DonePeer(p.peer)
 		}
 	}
->>>>>>> 79c218fb
 }
 
 // objectHandler is the main handler for the object manager. It must be run as a
